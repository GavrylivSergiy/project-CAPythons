import sys
import os
from typing import Tuple

# Додавання шляху до каталогу src для імпорту модулів
sys.path.append(os.path.join(os.path.dirname(os.path.abspath(__file__)), ".."))

from app.entities import AddressBook
from app.services import handle_command
from presentation.messages import Message
from infrastructure.storage import FileStorage
from colorama import init, Fore, Style


def parse_input(user_input: str) -> Tuple[str, list[str]]:
    """Parse the user input into a command and arguments."""
    parts = user_input.lower().split()
    command = parts[0] if parts else ""
    args = parts[1:] if len(parts) > 1 else []
    return command, args


<<<<<<< HEAD
@input_error
def handle_command(
    command_handlers: Dict[str, Callable[[Optional[List[str]]], None]],
    command: str,
    args: Optional[List[str]],
) -> None:
    if command in command_handlers:
        if args is None:
            args = []
        command_handlers[command](args)
    else:
        raise TypeError(f"Unknown command '{command}'")

exit_command=False

def handle_exit(address_book: AddressBook) -> None:
    save_data(address_book)
    print(f"{Fore.GREEN}{Style.BRIGHT}Good bye!{Style.RESET_ALL}")
    global exit_command 
    exit_command=True #sys.exit()
=======
def main():
    storage = FileStorage()
    address_book = AddressBook(
        storage.load_contacts()
    )  # Load the address book from the file
>>>>>>> 2ab0f22e

    init(autoreset=True)  # Initialize colorama

<<<<<<< HEAD
def main():
    
    address_book = load_data()
    command_handlers: Dict[str, Callable[[Optional[List[str]]], None]] = {
        "hello": lambda _: hello(),
        "add": lambda args: add_contact(address_book, *args),
        "change": lambda args: change_contact(address_book, *args),
        "phone": lambda args: show_phone(address_book, *args),
        "add-phone": lambda args: add_phone_to_contact(address_book, *args),
        "all": lambda _: show_all_contacts(address_book),
        "add-birthday": lambda args: add_birthday(address_book, *args),
        "show-birthday": lambda args: show_birthday(address_book, *args),
        "birthdays": lambda _: birthdays(address_book),
        "close": lambda _: handle_exit(address_book),
        "exit": lambda _: handle_exit(address_book),
        "quit": lambda _: handle_exit(address_book),
        "help": lambda _: help_command(),
    }
=======
    # Завантаження шаблонів для початкової мови
    Message.load_templates("en")
>>>>>>> 2ab0f22e

    banner_part_1 = """
     _               _       _                 _     ____          _                ____  
    / \\    ___  ___ (_) ___ | |_  __ _  _ __  | |_  | __ )   ___  | |_    __   __  |___ \\ 
   / _ \\  / __|/ __|| |/ __|| __|/ _` || '_ \\ | __| |  _ \\  / _ \\ | __|   \\ \\ / /    __) |
  / ___ \\ \\__ \\\\__ \\| |\\__ \\| |_| (_| || | | || |_  | |_) || (_) || |_     \\ V /_   / __/ 
 /_/   \\_\\|___/|___/|_||___/ \\__|\\__,_||_| |_| \\__| |____/  \\___/  \\__|     \\_/(_) |_____|
                                                                                         
"""
    print(f"{Fore.GREEN}{banner_part_1}{Style.RESET_ALL}")
    print()
    print(
        f"{Fore.CYAN}{Style.BRIGHT}Welcome to the Assistant Bot ver. 2.3 !{Style.RESET_ALL}"
    )
    print()

<<<<<<< HEAD
    while not exit_command:
        user_input = input()#f"{Fore.YELLOW}Enter a command: {Style.RESET_ALL}")#.strip()
        command, args = parse_input(user_input)
        handle_command(command_handlers, command, args)
=======
    # TODO: Переробити зміну мови боту
    # (на цей момент потрібно ввести команду "lang" + "uk" або "en")
    while True:
        user_input = input(f"{Fore.YELLOW}Enter a command: {Style.RESET_ALL}").strip()
        if user_input.startswith("lang "):
            _, lang = user_input.split(maxsplit=1)
            Message.load_templates(lang)
            print(f"Language set to {lang}.")
            continue
>>>>>>> 2ab0f22e

        command, args = parse_input(user_input)
        handle_command(command, address_book, *args)
        storage.save_contacts(
            address_book
        )  # Save the contacts after handling the command<|MERGE_RESOLUTION|>--- conflicted
+++ resolved
@@ -20,60 +20,16 @@
     return command, args
 
 
-<<<<<<< HEAD
-@input_error
-def handle_command(
-    command_handlers: Dict[str, Callable[[Optional[List[str]]], None]],
-    command: str,
-    args: Optional[List[str]],
-) -> None:
-    if command in command_handlers:
-        if args is None:
-            args = []
-        command_handlers[command](args)
-    else:
-        raise TypeError(f"Unknown command '{command}'")
-
-exit_command=False
-
-def handle_exit(address_book: AddressBook) -> None:
-    save_data(address_book)
-    print(f"{Fore.GREEN}{Style.BRIGHT}Good bye!{Style.RESET_ALL}")
-    global exit_command 
-    exit_command=True #sys.exit()
-=======
 def main():
     storage = FileStorage()
     address_book = AddressBook(
         storage.load_contacts()
     )  # Load the address book from the file
->>>>>>> 2ab0f22e
 
     init(autoreset=True)  # Initialize colorama
 
-<<<<<<< HEAD
-def main():
-    
-    address_book = load_data()
-    command_handlers: Dict[str, Callable[[Optional[List[str]]], None]] = {
-        "hello": lambda _: hello(),
-        "add": lambda args: add_contact(address_book, *args),
-        "change": lambda args: change_contact(address_book, *args),
-        "phone": lambda args: show_phone(address_book, *args),
-        "add-phone": lambda args: add_phone_to_contact(address_book, *args),
-        "all": lambda _: show_all_contacts(address_book),
-        "add-birthday": lambda args: add_birthday(address_book, *args),
-        "show-birthday": lambda args: show_birthday(address_book, *args),
-        "birthdays": lambda _: birthdays(address_book),
-        "close": lambda _: handle_exit(address_book),
-        "exit": lambda _: handle_exit(address_book),
-        "quit": lambda _: handle_exit(address_book),
-        "help": lambda _: help_command(),
-    }
-=======
     # Завантаження шаблонів для початкової мови
     Message.load_templates("en")
->>>>>>> 2ab0f22e
 
     banner_part_1 = """
      _               _       _                 _     ____          _                ____  
@@ -90,22 +46,15 @@
     )
     print()
 
-<<<<<<< HEAD
-    while not exit_command:
-        user_input = input()#f"{Fore.YELLOW}Enter a command: {Style.RESET_ALL}")#.strip()
-        command, args = parse_input(user_input)
-        handle_command(command_handlers, command, args)
-=======
     # TODO: Переробити зміну мови боту
     # (на цей момент потрібно ввести команду "lang" + "uk" або "en")
-    while True:
-        user_input = input(f"{Fore.YELLOW}Enter a command: {Style.RESET_ALL}").strip()
+    while not exit_command:
+        user_input = user_input = input(f"{Fore.YELLOW}Enter a command: {Style.RESET_ALL}").strip()
         if user_input.startswith("lang "):
             _, lang = user_input.split(maxsplit=1)
             Message.load_templates(lang)
             print(f"Language set to {lang}.")
             continue
->>>>>>> 2ab0f22e
 
         command, args = parse_input(user_input)
         handle_command(command, address_book, *args)
